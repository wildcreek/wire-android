--- conflicted
+++ resolved
@@ -78,11 +78,8 @@
     // Release version number must be like this X.0(.Y)
     zMessagingReleaseVersion = System.getenv("ZMESSAGING_VERSION") ?: '78.0.294@aar'
 
-<<<<<<< HEAD
     avsVersion = '2.8.61@aar'
-=======
     avsVersion = '2.8.65@aar'
->>>>>>> 8862a4bd
     avsInternalVersion = avsVersion //leave this here in case we want to test specific AVS versions on internal
     avsName = 'avs'
     avsGroup = 'com.wire'
